import React, { FC, ReactNode } from 'react';

interface CardProps {
  children: ReactNode;
  className?: string;
}

export const Card: FC<CardProps> = ({ children, className = '' }) => (
  <div
    className={`bg-white border border-gray-200 rounded-lg shadow-[0_2px_6px_rgba(0,0,0,0.08),_0_1px_3px_rgba(0,0,0,0.04)] transform transition-transform hover:-translate-y-1 ${className}`}
  >
    {children}
  </div>
);

export const CardHeader: FC<{ children: ReactNode; className?: string }> = ({
  children,
  className = '',
}) => (
  <div
<<<<<<< HEAD
    className={`px-6 py-4 border-b border-gray-200 bg-white text-gray-900 rounded-t-lg ${className}`}
=======
    className={`px-6 py-4 border-b border-gray-200 bg-blue-600 text-white rounded-t-lg ${className}`}
>>>>>>> e0878e0c
  >
    {children}
  </div>
);

export const CardTitle: FC<{ children: ReactNode; className?: string }> = ({
  children,
  className = '',
}) => (
  <h3 className={`text-lg font-semibold text-gray-900 ${className}`}>{children}</h3>
);

export const CardContent: FC<{ children: ReactNode; className?: string }> = ({
  children,
  className = '',
}) => (
  <div className={`p-6 ${className}`}>{children}</div>
);
<|MERGE_RESOLUTION|>--- conflicted
+++ resolved
@@ -1,43 +1,39 @@
-import React, { FC, ReactNode } from 'react';
-
-interface CardProps {
-  children: ReactNode;
-  className?: string;
-}
-
-export const Card: FC<CardProps> = ({ children, className = '' }) => (
-  <div
-    className={`bg-white border border-gray-200 rounded-lg shadow-[0_2px_6px_rgba(0,0,0,0.08),_0_1px_3px_rgba(0,0,0,0.04)] transform transition-transform hover:-translate-y-1 ${className}`}
-  >
-    {children}
-  </div>
-);
-
-export const CardHeader: FC<{ children: ReactNode; className?: string }> = ({
-  children,
-  className = '',
-}) => (
-  <div
-<<<<<<< HEAD
-    className={`px-6 py-4 border-b border-gray-200 bg-white text-gray-900 rounded-t-lg ${className}`}
-=======
-    className={`px-6 py-4 border-b border-gray-200 bg-blue-600 text-white rounded-t-lg ${className}`}
->>>>>>> e0878e0c
-  >
-    {children}
-  </div>
-);
-
-export const CardTitle: FC<{ children: ReactNode; className?: string }> = ({
-  children,
-  className = '',
-}) => (
-  <h3 className={`text-lg font-semibold text-gray-900 ${className}`}>{children}</h3>
-);
-
-export const CardContent: FC<{ children: ReactNode; className?: string }> = ({
-  children,
-  className = '',
-}) => (
-  <div className={`p-6 ${className}`}>{children}</div>
-);
+import React, { FC, ReactNode } from 'react';
+
+interface CardProps {
+  children: ReactNode;
+  className?: string;
+}
+
+export const Card: FC<CardProps> = ({ children, className = '' }) => (
+  <div
+    className={`bg-white border border-gray-200 rounded-lg shadow-[0_2px_6px_rgba(0,0,0,0.08),_0_1px_3px_rgba(0,0,0,0.04)] transform transition-transform hover:-translate-y-1 ${className}`}
+  >
+    {children}
+  </div>
+);
+
+export const CardHeader: FC<{ children: ReactNode; className?: string }> = ({
+  children,
+  className = '',
+}) => (
+  <div
+    className={`px-6 py-4 border-b border-gray-200 bg-white text-gray-900 rounded-t-lg ${className}`}
+  >
+    {children}
+  </div>
+);
+
+export const CardTitle: FC<{ children: ReactNode; className?: string }> = ({
+  children,
+  className = '',
+}) => (
+  <h3 className={`text-lg font-semibold text-gray-900 ${className}`}>{children}</h3>
+);
+
+export const CardContent: FC<{ children: ReactNode; className?: string }> = ({
+  children,
+  className = '',
+}) => (
+  <div className={`p-6 ${className}`}>{children}</div>
+);