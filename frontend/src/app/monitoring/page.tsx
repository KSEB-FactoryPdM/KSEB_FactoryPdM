--- conflicted
+++ resolved
@@ -1,652 +1,520 @@
-'use client'
-
-import DashboardLayout from '@/components/DashboardLayout'
-import ChartCard from '@/components/ChartCard'
-import SummaryCard from '@/components/SummaryCard'
-import { TimeRangeSelector, EquipmentFilter, SensorFilter } from '@/components/filters'
-import { useQuery } from '@tanstack/react-query'
-import { useCallback, useEffect, useMemo, useState, CSSProperties } from 'react'
-import {
-  LineChart,
-  Line,
-  XAxis,
-  YAxis,
-  Tooltip,
-  Legend,
-  ResponsiveContainer,
-} from '@/lib/dynamicRecharts'
-import useWebSocket from '@/hooks/useWebSocket'
-import { useRequireRole } from '@/hooks/useRequireRole'
-import { useTranslation } from 'react-i18next'
-
-
-type MyPoint = {
-  time: number
-  total: number
-  A: number
-  AAAA: number
-  PTR: number
-  SOA: number
-  SRV: number
-  TXT: number
-  zone1: number
-  zone2: number
-  zone3: number
-  rul: number
-  // Replace size-bucket signals with explicit sensors
-  current?: number
-  vibration?: number
-}
-type MyType = Array<MyPoint>
-
-import type { Machine } from '@/components/filters/EquipmentFilter'
-
-interface Anomaly { id: number; status: string }
-interface EventItem {
-  id: number
-  time: string
-  device: string
-  type: string
-  severity: 'low' | 'medium' | 'high' | string
-}
-interface MaintenanceItem {
-  id: number
-  equipmentId: string
-  scheduledDate: string
-  status: string
-}
-
-/** CSS 변수 안전 폴백 */
-function useThemeColors() {
-  const [colors, setColors] = useState({
-    accent: '#3b82f6',
-    danger: '#dc2626',
-    text: '#334155',
-    a: '#16a34a',
-    zone: '#8b5cf6',
-    ptr: '#0ea5e9',
-    soa: '#f59e0b',
-    srv: '#10b981',
-    txt: '#ef4444',
-  })
-  useEffect(() => {
-    const root = document.documentElement
-    const read = (name: string, fallback: string) => {
-      const v = getComputedStyle(root).getPropertyValue(name).trim()
-      return v ? (v.includes(' ') ? `rgb(${v})` : v) : fallback
-    }
-    setColors({
-      accent: read('--color-accent', '#3b82f6'),
-      danger: read('--color-danger', '#dc2626'),
-      text: read('--color-text-primary', '#334155'),
-      a: read('--chart-a', '#16a34a'),
-      zone: read('--chart-zone', '#8b5cf6'),
-      ptr: read('--chart-ptr', '#0ea5e9'),
-      soa: read('--chart-soa', '#f59e0b'),
-      srv: read('--chart-srv', '#10b981'),
-      txt: read('--chart-txt', '#ef4444'),
-    })
-  }, [])
-  return colors
-}
-
-const nf = new Intl.NumberFormat('ko-KR')
-const formatNum = (n: number | null | undefined, fallback = '-') =>
-  typeof n === 'number' && isFinite(n) ? nf.format(n) : fallback
-
-const fmtTimeShort = (sec: number, rangeKey: '1h' | '24h' | '7d') => {
-  const d = new Date(sec * 1000)
-  if (rangeKey === '1h' || rangeKey === '24h') {
-    return new Intl.DateTimeFormat('ko-KR', { hour12: false, hour: '2-digit', minute: '2-digit' }).format(d)
-  }
-  return new Intl.DateTimeFormat('ko-KR', {
-    month: '2-digit', day: '2-digit', hour12: false, hour: '2-digit', minute: '2-digit',
-  }).format(d)
-}
-const fmtDate = (iso: string | undefined) => {
-  if (!iso) return '-'
-  const d = new Date(iso)
-  if (Number.isNaN(d.getTime())) return iso
-  return new Intl.DateTimeFormat('ko-KR', { year: 'numeric', month: '2-digit', day: '2-digit' }).format(d)
-}
-const hasField = (list: MyType | null | undefined, key: keyof MyPoint) =>
-  !!list?.length && typeof list[list.length - 1]?.[key] === 'number'
-
-function downloadCSV(rows: Record<string, any>[], filename = 'monitoring.csv') {
-  if (!rows.length) return
-  const headers = Object.keys(rows[0])
-  const csv =
-    [headers.join(','), ...rows.map((r) => headers.map((h) => JSON.stringify(r[h] ?? '')).join(','))].join('\n')
-  const blob = new Blob([csv], { type: 'text/csv;charset=utf-8;' })
-  const url = URL.createObjectURL(blob)
-  const a = document.createElement('a')
-  a.href = url
-  a.download = filename
-  a.click()
-  URL.revokeObjectURL(url)
-}
-
-export default function MonitoringPage() {
-  useRequireRole(['Admin', 'Engineer', 'Viewer'])
-
-  const { t } = useTranslation('common', { keyPrefix: 'monitoring' })
-
-  /** 가독성 보장 변수: 요약 카드 등에서 rgb(var(--color-text-primary))를 확실히 표시 */
-  const pageVars: CSSProperties = {
-    ['--color-text-primary' as any]: '15 23 42', // slate-900
-  }
-
-  // WebSocket
-  const socketUrl =
-    (typeof localStorage !== 'undefined' && localStorage.getItem('socketUrl')) ||
-    process.env.NEXT_PUBLIC_WEBSOCKET_URL ||
-    'ws://localhost:8080'
-  const { data, status } = useWebSocket<MyType>(socketUrl, { autoReconnect: true })
-
-  // 실시간 일시정지 스냅샷
-  const [paused, setPaused] = useState(false)
-  const [snap, setSnap] = useState<MyType | null>(null)
-  useEffect(() => { if (!paused && data) setSnap(data) }, [data, paused])
-
-  // 정적 목록
-  const { data: machines } = useQuery<Machine[]>({
-    queryKey: ['machines'],
-    queryFn: () => fetch('/machines.json').then((r) => r.json() as Promise<Machine[]>),
-    staleTime: 30000, gcTime: 300000,
-  })
-  const { data: anomalies } = useQuery<Anomaly[]>({
-    queryKey: ['anomalies'],
-    queryFn: () => fetch('/mock-anomalies.json').then((r) => r.json() as Promise<Anomaly[]>),
-    staleTime: 30000, gcTime: 300000,
-  })
-  const { data: events } = useQuery<EventItem[]>({
-    queryKey: ['alertEvents'],
-    queryFn: () => fetch('/mock-alerts.json').then((r) => r.json() as Promise<EventItem[]>),
-    staleTime: 30000, gcTime: 300000,
-  })
-  const { data: maintenance } = useQuery<MaintenanceItem[]>({
-    queryKey: ['maintenance'],
-    queryFn: () => fetch('/mock-maintenance.json').then((r) => r.json() as Promise<MaintenanceItem[]>),
-    staleTime: 30000, gcTime: 300000,
-  })
-
-  // 필터
-<<<<<<< HEAD
-  const [timeRange, setTimeRange] = useState<'1h' | '24h' | '7d'>('24h')
-  const [power, setPower] = useState('')
-  const [selectedEquipment, setSelectedEquipment] = useState('')
-  const [sensor, setSensor] = useState<'all' | keyof MyPoint>('all')
-=======
-  const [timeRange, setTimeRange] = useState<'1h' | '24h' | '7d'>('24h')
-  const [power, setPower] = useState('')
-  const [selectedEquipment, setSelectedEquipment] = useState('')
-  const [sensor, setSensor] = useState<keyof MyPoint>('current')
->>>>>>> f68d8645
-
-  // 파생 값
-  const latestTs = (snap && snap.length && snap[snap.length - 1]?.time) || 0
-  const hasAnomaly = !!(snap && snap.length && snap[snap.length - 1]?.total > 0)
-  const rangeSec: Record<'1h' | '24h' | '7d', number> = { '1h': 3600, '24h': 86400, '7d': 604800 }
-  const filteredData = useMemo(() => {
-    if (!snap || !snap.length) return []
-    const from = latestTs - rangeSec[timeRange]
-    return snap.filter((d) => d.time >= from)
-  }, [snap, latestTs, timeRange])
-
-  const equipmentCount = machines?.length ?? 0
-  const activeAlerts = anomalies?.filter((a) => a.status === 'open').length ?? 0
-  const predictedToday = snap?.[snap.length - 1]?.total ?? 0
-  const latestRul = snap?.[snap.length - 1]?.rul ?? 0
-  const upcomingMaintenance = useMemo(() => {
-    if (!maintenance?.length) return '-'
-    const pending = maintenance.filter((m) => m.status === 'pending')
-    if (!pending.length) return '-'
-    pending.sort((a, b) => a.scheduledDate.localeCompare(b.scheduledDate))
-    return fmtDate(pending[0].scheduledDate)
-  }, [maintenance])
-
-  const filteredEvents = useMemo(() => {
-    if (!events?.length) return []
-    return events.filter((e) => (selectedEquipment ? e.device === selectedEquipment : true))
-  }, [events, selectedEquipment])
-
-  const onExportCSV = useCallback(() => {
-    if (!filteredData.length) return
-    downloadCSV(
-      filteredData.map((d) => ({
-        time: new Date(d.time * 1000).toISOString(),
-        total: d.total,
-        A: d.A, AAAA: d.AAAA, PTR: d.PTR, SOA: d.SOA, SRV: d.SRV, TXT: d.TXT,
-        zone1: d.zone1, zone2: d.zone2, zone3: d.zone3,
-        rul: d.rul,
-        current: d.current,
-        vibration: d.vibration,
-      })),
-      `monitoring_${timeRange}.csv`,
-    )
-  }, [filteredData, timeRange])
-
-  const colors = useThemeColors()
-  const xTick = (v: number) => fmtTimeShort(v, timeRange)
-  const tooltipLabel = (v: any) => {
-    const sec = typeof v === 'number' ? v : Number(v)
-    if (!isFinite(sec)) return String(v)
-    const d = new Date(sec * 1000)
-    return new Intl.DateTimeFormat('ko-KR', {
-      hour12: false, year: 'numeric', month: '2-digit', day: '2-digit',
-      hour: '2-digit', minute: '2-digit', second: '2-digit',
-    }).format(d)
-  }
-  const axisStyle = { fill: colors.text, fontSize: 12 }
-  const isConnecting = status === 'connecting'
-  const isError = status === 'error'
-
-  return (
-    <DashboardLayout>
-      {/* 전역 텍스트 가시성 보장 */}
-      <div style={pageVars}>
-        {/* 헤더 + 제어 */}
-        <div className="mb-4 flex flex-col gap-3 sm:flex-row sm:items-center sm:justify-between">
-          <div>
-            <h1 className="text-xl font-semibold text-slate-900">{t('title')}</h1>
-            <p className="text-sm text-slate-600">{t('subtitle')}</p>
-          </div>
-
-          <div className="flex items-center gap-2">
-            <span
-              className={`inline-flex items-center rounded-full px-2.5 py-1 text-xs font-medium ring-1 ${
-                isError
-                  ? 'bg-red-50 text-red-700 ring-red-200'
-                  : isConnecting
-                  ? 'bg-amber-50 text-amber-700 ring-amber-200'
-                  : 'bg-emerald-50 text-emerald-700 ring-emerald-200'
-              }`}
-              aria-live="polite"
-            >
-              {isConnecting ? t('connecting') : isError ? t('error') : t('connected')}
-            </span>
-
-            <button
-              type="button"
-              onClick={() => setPaused((p) => !p)}
-              className="rounded-md border border-slate-300 bg-white px-3 py-1.5 text-sm text-slate-700 hover:bg-slate-50 active:bg-slate-100"
-              aria-pressed={paused}
-              title={paused ? t('resumeTitle') : t('pauseTitle')}
-            >
-              {paused ? t('resume') : t('pause')}
-            </button>
-
-            <button
-              type="button"
-              onClick={onExportCSV}
-              className="rounded-md border border-slate-300 bg-white px-3 py-1.5 text-sm text-slate-700 hover:bg-slate-50 active:bg-slate-100"
-              disabled={!filteredData.length}
-              title={t('exportTitle')}
-            >
-              {t('exportCsv')}
-            </button>
-          </div>
-        </div>
-
-        {/* 요약 카드: 강제 고대비 적용 */}
-        <div className="grid grid-cols-1 gap-4 sm:grid-cols-5 [&_*]:text-slate-900">
-          <SummaryCard label={t('summary.totalEquipment')} value={formatNum(equipmentCount, '0')} />
-          <SummaryCard label={t('summary.activeAlerts')} value={formatNum(activeAlerts, '0')} />
-          <SummaryCard label={t('summary.todaysPredicted')} value={formatNum(predictedToday, '0')} />
-          <SummaryCard label={t('summary.latestRul')} value={formatNum(latestRul, '0')} />
-          <SummaryCard label={t('summary.nextMaintenance')} value={upcomingMaintenance} />
-        </div>
-
-        {/* 최근 이벤트: 내부 세로 스크롤/thead sticky 전부 제거 → 페이지 스크롤과 완전 동기화 */}
-        <ChartCard title={t('recentEvents')}>
-          {!events?.length ? (
-            <div className="h-[220px] flex items-center justify-center text-slate-500">
-              {t('noEvents')}
-            </div>
-          ) : (
-            <div className="overflow-x-auto rounded-md border border-slate-200">
-              <table className="w-full table-fixed text-sm">
-                {/* 👍 컬럼 고정폭으로 헤더/바디 완전 정렬 */}
-                <colgroup>
-                  <col style={{ width: '28%' }} />
-                  <col style={{ width: '24%' }} />
-                  <col style={{ width: '28%' }} />
-                  <col style={{ width: '20%' }} />
-                </colgroup>
-                <thead className="bg-slate-50 text-left text-slate-700">
-                  <tr className="whitespace-nowrap">
-                    <th className="py-2 px-3 font-medium">{t('table.time')}</th>
-                    <th className="py-2 px-3 font-medium">{t('table.device')}</th>
-                    <th className="py-2 px-3 font-medium">{t('table.sensor')}</th>
-                    <th className="py-2 px-3 font-medium">{t('table.severity')}</th>
-                  </tr>
-                </thead>
-                <tbody className="text-slate-900">
-                  {filteredEvents.map((e) => (
-                    <tr key={e.id} className="border-t border-slate-100 align-middle">
-                      <td className="py-2 px-3">{e.time}</td>
-                      <td className="py-2 px-3">{e.device}</td>
-                      <td className="py-2 px-3">{e.type}</td>
-                      <td className="py-2 px-3">
-                        <span
-                          className={[
-                            'inline-flex items-center rounded-full px-2 py-0.5 text-xs font-medium ring-1',
-                            e.severity === 'high'
-                              ? 'bg-red-50 text-red-700 ring-red-200'
-                              : e.severity === 'medium'
-                              ? 'bg-amber-50 text-amber-700 ring-amber-200'
-                              : 'bg-slate-50 text-slate-600 ring-slate-200',
-                          ].join(' ')}
-                        >
-                          {e.severity}
-                        </span>
-                      </td>
-                    </tr>
-                  ))}
-                </tbody>
-              </table>
-            </div>
-          )}
-        </ChartCard>
-
-        {/* 필터 */}
-        <div className="mb-2 flex flex-wrap items-center gap-2">
-          <TimeRangeSelector value={timeRange} onChange={(v: string) => setTimeRange(v as '1h' | '24h' | '7d')} />
-          <EquipmentFilter
-            machines={machines ?? []}
-            power={power}
-            device={selectedEquipment}
-            onPowerChange={(v: string) => setPower(v)}
-            onDeviceChange={(v: string) => setSelectedEquipment(v)}
-          />
-<<<<<<< HEAD
-          <SensorFilter
-            options={[
-              { value: 'all', label: t('filters.allSensors') },
-              { value: 'current', label: t('charts.current') },
-              { value: 'vibration', label: t('charts.vibration') },
-            ]}
-            value={sensor}
-            onChange={(v) => setSensor(v as 'all' | keyof MyPoint)}
-          />
-        </div>
-
-        {/* 활성 필터 배지 */}
-        <div className="mb-4 flex flex-wrap items-center gap-2 text-xs">
-          <span className="rounded-full bg-slate-100 px-2.5 py-1 text-slate-700 ring-1 ring-slate-200">
-            {t('activeFilters.period')}: {timeRange}
-          </span>
-          {selectedEquipment && (
-            <span className="rounded-full bg-slate-100 px-2.5 py-1 text-slate-700 ring-1 ring-slate-200">
-              {t('activeFilters.equipment')}: {selectedEquipment}
-            </span>
-          )}
-          {power && (
-            <span className="rounded-full bg-slate-100 px-2.5 py-1 text-slate-700 ring-1 ring-slate-200">
-              {t('activeFilters.power')}: {power}
-            </span>
-          )}
-          <span className="rounded-full bg-slate-100 px-2.5 py-1 text-slate-700 ring-1 ring-slate-200">
-            {t('activeFilters.sensor')}: {sensor === 'all' ? t('filters.allSensors') : t('charts.' + sensor)}
-          </span>
-        </div>
-
-        {/* 차트들 */}
-        <div className="grid grid-cols-1 gap-4 sm:grid-cols-2">
-          {(['A', 'AAAA', 'PTR', 'SOA', 'SRV', 'TXT'] as (keyof MyPoint)[]).some((k) => hasField(filteredData, k)) && (
-            <ChartCard title={t('charts.anomalyByType')}>
-              <ResponsiveContainer width="100%" height={240}>
-                <LineChart data={filteredData} syncId="rt" margin={{ left: 12, right: 12, top: 8, bottom: 8 }}>
-                  <XAxis dataKey="time" tick={axisStyle} tickFormatter={xTick} />
-                  <YAxis tick={axisStyle} width={48} allowDecimals={false} />
-                  <Tooltip labelFormatter={tooltipLabel} />
-=======
-          <SensorFilter
-            options={['current', 'vibration']}
-            value={sensor as string}
-            onChange={(v) => setSensor(v as keyof MyPoint)}
-          />
-        </div>
-
-        {/* 활성 필터 배지 */}
-        <div className="mb-4 flex flex-wrap items-center gap-2 text-xs">
-          <span className="rounded-full bg-slate-100 px-2.5 py-1 text-slate-700 ring-1 ring-slate-200">
-            {t('activeFilters.period')}: {timeRange}
-          </span>
-          {selectedEquipment && (
-            <span className="rounded-full bg-slate-100 px-2.5 py-1 text-slate-700 ring-1 ring-slate-200">
-              {t('activeFilters.equipment')}: {selectedEquipment}
-            </span>
-          )}
-          {power && (
-            <span className="rounded-full bg-slate-100 px-2.5 py-1 text-slate-700 ring-1 ring-slate-200">
-              {t('activeFilters.power')}: {power}
-            </span>
-          )}
-          <span className="rounded-full bg-slate-100 px-2.5 py-1 text-slate-700 ring-1 ring-slate-200">
-            {t('activeFilters.sensor')}: {sensor}
-          </span>
-        </div>
-
-        {/* 차트들 */}
-        <div className="grid grid-cols-1 gap-4 sm:grid-cols-2">
-          {(['A', 'AAAA', 'PTR', 'SOA', 'SRV', 'TXT'] as (keyof MyPoint)[]).some((k) => hasField(filteredData, k)) && (
-            <ChartCard title={t('charts.anomalyByType')}>
-              <ResponsiveContainer width="100%" height={240}>
-                <LineChart data={filteredData} syncId="rt" margin={{ left: 12, right: 12, top: 8, bottom: 8 }}>
-                  <XAxis dataKey="time" tick={axisStyle} tickFormatter={xTick} />
-                  <YAxis tick={axisStyle} width={48} allowDecimals={false} />
-                  <Tooltip labelFormatter={tooltipLabel} />
->>>>>>> f68d8645
-                  <Legend />
-                  <Line type="monotone" dataKey="A" stroke={colors.a} dot={false} />
-                  <Line type="monotone" dataKey="AAAA" stroke={colors.accent} dot={false} />
-                  <Line type="monotone" dataKey="PTR" stroke={colors.ptr} dot={false} />
-                  <Line type="monotone" dataKey="SOA" stroke={colors.soa} dot={false} />
-                  <Line type="monotone" dataKey="SRV" stroke={colors.srv} dot={false} />
-                  <Line type="monotone" dataKey="TXT" stroke={colors.txt} dot={false} />
-                </LineChart>
-              </ResponsiveContainer>
-            </ChartCard>
-          )}
-
-          {(['zone1', 'zone2', 'zone3'] as (keyof MyPoint)[]).some((k) => hasField(filteredData, k)) && (
-            <ChartCard title={t('charts.anomalyByZone')}>
-              <ResponsiveContainer width="100%" height={240}>
-                <LineChart data={filteredData} syncId="rt" margin={{ left: 12, right: 12, top: 8, bottom: 8 }}>
-                  <XAxis dataKey="time" tick={axisStyle} tickFormatter={xTick} />
-                  <YAxis tick={axisStyle} width={48} allowDecimals={false} />
-                  <Tooltip labelFormatter={tooltipLabel} />
-                  <Legend />
-                  <Line type="monotone" dataKey="zone1" stroke={colors.zone} dot={false} />
-                  <Line type="monotone" dataKey="zone2" stroke={colors.ptr} dot={false} />
-                  <Line type="monotone" dataKey="zone3" stroke={colors.a} dot={false} />
-                </LineChart>
-              </ResponsiveContainer>
-            </ChartCard>
-          )}
-
-          {hasField(filteredData, 'rul') && (
-            <ChartCard title={t('charts.predictionRul')}>
-              <ResponsiveContainer width="100%" height={240}>
-                <LineChart data={filteredData} syncId="rt" margin={{ left: 12, right: 12, top: 8, bottom: 8 }}>
-                  <XAxis dataKey="time" tick={axisStyle} tickFormatter={xTick} />
-                  <YAxis tick={axisStyle} width={48} />
-                  <Tooltip labelFormatter={tooltipLabel} formatter={(v: any) => [formatNum(Number(v)), 'RUL']} />
-                  <Line type="monotone" dataKey="rul" stroke={colors.ptr} dot={false} />
-                </LineChart>
-              </ResponsiveContainer>
-            </ChartCard>
-          )}
-
-<<<<<<< HEAD
-          {(hasField(filteredData, 'current') || hasField(filteredData, 'vibration')) && (
-            <ChartCard title={t('charts.sensorData')}>
-              <ResponsiveContainer width="100%" height={240}>
-                <LineChart data={filteredData} syncId="rt" margin={{ left: 12, right: 12, top: 8, bottom: 8 }}>
-                  <XAxis dataKey="time" tick={axisStyle} tickFormatter={xTick} />
-                  <YAxis tick={axisStyle} width={48} />
-                  <Tooltip labelFormatter={tooltipLabel} />
-                  <Legend />
-                  <Line type="monotone" dataKey="current" stroke={colors.a} dot={false} />
-                  <Line type="monotone" dataKey="vibration" stroke={colors.ptr} dot={false} />
-                </LineChart>
-              </ResponsiveContainer>
-            </ChartCard>
-          )}
-
-          {sensor !== 'all' && hasField(filteredData, sensor) && (
-            <ChartCard title={t('charts.realTimeSelected')} danger={hasAnomaly}>
-              <ResponsiveContainer width="100%" height={240}>
-                <LineChart data={filteredData} syncId="rt" margin={{ left: 12, right: 12, top: 8, bottom: 8 }}>
-                  <XAxis dataKey="time" tick={axisStyle} tickFormatter={xTick} />
-                  <YAxis tick={axisStyle} width={48} />
-                  <Tooltip labelFormatter={tooltipLabel} formatter={(v: any) => [formatNum(Number(v)), String(sensor)]} />
-                  <Line type="monotone" dataKey={sensor as string} stroke={hasAnomaly ? colors.danger : colors.a} dot={false} />
-                </LineChart>
-              </ResponsiveContainer>
-            </ChartCard>
-          )}
-        </div>
-
-        {machines && (
-          <div className="mt-8 grid grid-cols-1 gap-4 sm:grid-cols-2">
-            {machines
-              .filter(
-                (m) => (!power || m.power === power) && (!selectedEquipment || m.id === selectedEquipment),
-              )
-              .flatMap((m) => {
-                const sensors = sensor === 'all' ? (['current', 'vibration'] as (keyof MyPoint)[]) : [sensor]
-                return sensors.map((s) => (
-                  <ChartCard key={`${m.id}-${m.power}-${s}`} title={`${m.id} (${m.power}) - ${t('charts.' + s)}`}>
-                    {!filteredData.length ? (
-                      <div className="h-[160px] flex items-center justify-center text-slate-500">
-                        {t('charts.noData')}
-                      </div>
-                    ) : (
-                      <div className="h-[160px]">
-                        <ResponsiveContainer width="100%" height="100%">
-                          <LineChart
-                            data={filteredData}
-                            syncId="rt"
-                            margin={{ left: 12, right: 12, top: 8, bottom: 8 }}
-                          >
-                            <XAxis dataKey="time" tick={axisStyle} tickFormatter={xTick} />
-                            <YAxis tick={axisStyle} width={48} />
-                            <Tooltip labelFormatter={tooltipLabel} />
-                            <Line
-                              type="monotone"
-                              dataKey={s as string}
-                              stroke={s === 'current' ? colors.a : colors.ptr}
-                              dot={false}
-                            />
-                          </LineChart>
-                        </ResponsiveContainer>
-                      </div>
-                    )}
-                  </ChartCard>
-                ))
-              })}
-          </div>
-        )}
-
-        {/* 연결 상태 안내 */}
-        {isConnecting && (
-          <div className="mt-4 rounded-md bg-blue-50 px-3 py-2 text-sm text-blue-800 ring-1 ring-blue-200">
-            {t('connectingNotice')}
-          </div>
-        )}
-        {isError && (
-          <div className="mt-4 rounded-md bg-red-50 px-3 py-2 text-sm text-red-800 ring-1 ring-red-200">
-            {t('errorNotice')}
-          </div>
-        )}
-=======
-          {(hasField(filteredData, 'current') || hasField(filteredData, 'vibration')) && (
-            <ChartCard title={t('charts.sensorData')}>
-              <ResponsiveContainer width="100%" height={240}>
-                <LineChart data={filteredData} syncId="rt" margin={{ left: 12, right: 12, top: 8, bottom: 8 }}>
-                  <XAxis dataKey="time" tick={axisStyle} tickFormatter={xTick} />
-                  <YAxis tick={axisStyle} width={48} />
-                  <Tooltip labelFormatter={tooltipLabel} />
-                  <Legend />
-                  <Line type="monotone" dataKey="current" stroke={colors.a} dot={false} />
-                  <Line type="monotone" dataKey="vibration" stroke={colors.ptr} dot={false} />
-                </LineChart>
-              </ResponsiveContainer>
-            </ChartCard>
-          )}
-
-          {hasField(filteredData, sensor) && (
-            <ChartCard title={t('charts.realTimeSelected')} danger={hasAnomaly}>
-              <ResponsiveContainer width="100%" height={240}>
-                <LineChart data={filteredData} syncId="rt" margin={{ left: 12, right: 12, top: 8, bottom: 8 }}>
-                  <XAxis dataKey="time" tick={axisStyle} tickFormatter={xTick} />
-                  <YAxis tick={axisStyle} width={48} />
-                  <Tooltip labelFormatter={tooltipLabel} formatter={(v: any) => [formatNum(Number(v)), String(sensor)]} />
-                  <Line type="monotone" dataKey={sensor as string} stroke={hasAnomaly ? colors.danger : colors.a} dot={false} />
-                </LineChart>
-              </ResponsiveContainer>
-            </ChartCard>
-          )}
-        </div>
-
-        {machines && (
-          <div className="mt-8 grid grid-cols-1 gap-4 sm:grid-cols-2">
-            {machines
-              .filter(
-                (m) => (!power || m.power === power) && (!selectedEquipment || m.id === selectedEquipment),
-              )
-              .map((m) => (
-                <ChartCard
-                  key={`${m.id}-${m.power}-${sensor}`}
-                  title={`${m.id} (${m.power}) - ${t('charts.' + sensor)}`}
-                >
-                  {!filteredData.length ? (
-                    <div className="h-[160px] flex items-center justify-center text-slate-500">
-                      {t('charts.noData')}
-                    </div>
-                  ) : (
-                    <div className="h-[160px]">
-                      <ResponsiveContainer width="100%" height="100%">
-                        <LineChart
-                          data={filteredData}
-                          syncId="rt"
-                          margin={{ left: 12, right: 12, top: 8, bottom: 8 }}
-                        >
-                          <XAxis dataKey="time" tick={axisStyle} tickFormatter={xTick} />
-                          <YAxis tick={axisStyle} width={48} />
-                          <Tooltip labelFormatter={tooltipLabel} />
-                          <Line
-                            type="monotone"
-                            dataKey={sensor}
-                            stroke={sensor === 'current' ? colors.a : colors.ptr}
-                            dot={false}
-                          />
-                        </LineChart>
-                      </ResponsiveContainer>
-                    </div>
-                  )}
-
-                </ChartCard>
-              ))}
-
-          </div>
-        )}
-
-        {/* 연결 상태 안내 */}
-        {isConnecting && (
-          <div className="mt-4 rounded-md bg-blue-50 px-3 py-2 text-sm text-blue-800 ring-1 ring-blue-200">
-            {t('connectingNotice')}
-          </div>
-        )}
-        {isError && (
-          <div className="mt-4 rounded-md bg-red-50 px-3 py-2 text-sm text-red-800 ring-1 ring-red-200">
-            {t('errorNotice')}
-          </div>
-        )}
->>>>>>> f68d8645
-      </div>
-    </DashboardLayout>
-  )
-}
+'use client'
+
+import DashboardLayout from '@/components/DashboardLayout'
+import ChartCard from '@/components/ChartCard'
+import SummaryCard from '@/components/SummaryCard'
+import { TimeRangeSelector, EquipmentFilter, SensorFilter } from '@/components/filters'
+import { useQuery } from '@tanstack/react-query'
+import { useCallback, useEffect, useMemo, useState, CSSProperties } from 'react'
+import {
+  LineChart,
+  Line,
+  XAxis,
+  YAxis,
+  Tooltip,
+  Legend,
+  ResponsiveContainer,
+} from '@/lib/dynamicRecharts'
+import useWebSocket from '@/hooks/useWebSocket'
+import { useRequireRole } from '@/hooks/useRequireRole'
+import { useTranslation } from 'react-i18next'
+
+
+type MyPoint = {
+  time: number
+  total: number
+  A: number
+  AAAA: number
+  PTR: number
+  SOA: number
+  SRV: number
+  TXT: number
+  zone1: number
+  zone2: number
+  zone3: number
+  rul: number
+  // Replace size-bucket signals with explicit sensors
+  current?: number
+  vibration?: number
+}
+type MyType = Array<MyPoint>
+
+import type { Machine } from '@/components/filters/EquipmentFilter'
+
+interface Anomaly { id: number; status: string }
+interface EventItem {
+  id: number
+  time: string
+  device: string
+  type: string
+  severity: 'low' | 'medium' | 'high' | string
+}
+interface MaintenanceItem {
+  id: number
+  equipmentId: string
+  scheduledDate: string
+  status: string
+}
+
+/** CSS 변수 안전 폴백 */
+function useThemeColors() {
+  const [colors, setColors] = useState({
+    accent: '#3b82f6',
+    danger: '#dc2626',
+    text: '#334155',
+    a: '#16a34a',
+    zone: '#8b5cf6',
+    ptr: '#0ea5e9',
+    soa: '#f59e0b',
+    srv: '#10b981',
+    txt: '#ef4444',
+  })
+  useEffect(() => {
+    const root = document.documentElement
+    const read = (name: string, fallback: string) => {
+      const v = getComputedStyle(root).getPropertyValue(name).trim()
+      return v ? (v.includes(' ') ? `rgb(${v})` : v) : fallback
+    }
+    setColors({
+      accent: read('--color-accent', '#3b82f6'),
+      danger: read('--color-danger', '#dc2626'),
+      text: read('--color-text-primary', '#334155'),
+      a: read('--chart-a', '#16a34a'),
+      zone: read('--chart-zone', '#8b5cf6'),
+      ptr: read('--chart-ptr', '#0ea5e9'),
+      soa: read('--chart-soa', '#f59e0b'),
+      srv: read('--chart-srv', '#10b981'),
+      txt: read('--chart-txt', '#ef4444'),
+    })
+  }, [])
+  return colors
+}
+
+const nf = new Intl.NumberFormat('ko-KR')
+const formatNum = (n: number | null | undefined, fallback = '-') =>
+  typeof n === 'number' && isFinite(n) ? nf.format(n) : fallback
+
+const fmtTimeShort = (sec: number, rangeKey: '1h' | '24h' | '7d') => {
+  const d = new Date(sec * 1000)
+  if (rangeKey === '1h' || rangeKey === '24h') {
+    return new Intl.DateTimeFormat('ko-KR', { hour12: false, hour: '2-digit', minute: '2-digit' }).format(d)
+  }
+  return new Intl.DateTimeFormat('ko-KR', {
+    month: '2-digit', day: '2-digit', hour12: false, hour: '2-digit', minute: '2-digit',
+  }).format(d)
+}
+const fmtDate = (iso: string | undefined) => {
+  if (!iso) return '-'
+  const d = new Date(iso)
+  if (Number.isNaN(d.getTime())) return iso
+  return new Intl.DateTimeFormat('ko-KR', { year: 'numeric', month: '2-digit', day: '2-digit' }).format(d)
+}
+const hasField = (list: MyType | null | undefined, key: keyof MyPoint) =>
+  !!list?.length && typeof list[list.length - 1]?.[key] === 'number'
+
+function downloadCSV(rows: Record<string, any>[], filename = 'monitoring.csv') {
+  if (!rows.length) return
+  const headers = Object.keys(rows[0])
+  const csv =
+    [headers.join(','), ...rows.map((r) => headers.map((h) => JSON.stringify(r[h] ?? '')).join(','))].join('\n')
+  const blob = new Blob([csv], { type: 'text/csv;charset=utf-8;' })
+  const url = URL.createObjectURL(blob)
+  const a = document.createElement('a')
+  a.href = url
+  a.download = filename
+  a.click()
+  URL.revokeObjectURL(url)
+}
+
+export default function MonitoringPage() {
+  useRequireRole(['Admin', 'Engineer', 'Viewer'])
+
+  const { t } = useTranslation('common', { keyPrefix: 'monitoring' })
+
+  /** 가독성 보장 변수: 요약 카드 등에서 rgb(var(--color-text-primary))를 확실히 표시 */
+  const pageVars: CSSProperties = {
+    ['--color-text-primary' as any]: '15 23 42', // slate-900
+  }
+
+  // WebSocket
+  const socketUrl =
+    (typeof localStorage !== 'undefined' && localStorage.getItem('socketUrl')) ||
+    process.env.NEXT_PUBLIC_WEBSOCKET_URL ||
+    'ws://localhost:8080'
+  const { data, status } = useWebSocket<MyType>(socketUrl, { autoReconnect: true })
+
+  // 실시간 일시정지 스냅샷
+  const [paused, setPaused] = useState(false)
+  const [snap, setSnap] = useState<MyType | null>(null)
+  useEffect(() => { if (!paused && data) setSnap(data) }, [data, paused])
+
+  // 정적 목록
+  const { data: machines } = useQuery<Machine[]>({
+    queryKey: ['machines'],
+    queryFn: () => fetch('/machines.json').then((r) => r.json() as Promise<Machine[]>),
+    staleTime: 30000, gcTime: 300000,
+  })
+  const { data: anomalies } = useQuery<Anomaly[]>({
+    queryKey: ['anomalies'],
+    queryFn: () => fetch('/mock-anomalies.json').then((r) => r.json() as Promise<Anomaly[]>),
+    staleTime: 30000, gcTime: 300000,
+  })
+  const { data: events } = useQuery<EventItem[]>({
+    queryKey: ['alertEvents'],
+    queryFn: () => fetch('/mock-alerts.json').then((r) => r.json() as Promise<EventItem[]>),
+    staleTime: 30000, gcTime: 300000,
+  })
+  const { data: maintenance } = useQuery<MaintenanceItem[]>({
+    queryKey: ['maintenance'],
+    queryFn: () => fetch('/mock-maintenance.json').then((r) => r.json() as Promise<MaintenanceItem[]>),
+    staleTime: 30000, gcTime: 300000,
+  })
+
+  // 필터
+  const [timeRange, setTimeRange] = useState<'1h' | '24h' | '7d'>('24h')
+  const [power, setPower] = useState('')
+  const [selectedEquipment, setSelectedEquipment] = useState('')
+  const [sensor, setSensor] = useState<'all' | keyof MyPoint>('all')
+
+  // 파생 값
+  const latestTs = (snap && snap.length && snap[snap.length - 1]?.time) || 0
+  const hasAnomaly = !!(snap && snap.length && snap[snap.length - 1]?.total > 0)
+  const rangeSec: Record<'1h' | '24h' | '7d', number> = { '1h': 3600, '24h': 86400, '7d': 604800 }
+  const filteredData = useMemo(() => {
+    if (!snap || !snap.length) return []
+    const from = latestTs - rangeSec[timeRange]
+    return snap.filter((d) => d.time >= from)
+  }, [snap, latestTs, timeRange])
+
+  const equipmentCount = machines?.length ?? 0
+  const activeAlerts = anomalies?.filter((a) => a.status === 'open').length ?? 0
+  const predictedToday = snap?.[snap.length - 1]?.total ?? 0
+  const latestRul = snap?.[snap.length - 1]?.rul ?? 0
+  const upcomingMaintenance = useMemo(() => {
+    if (!maintenance?.length) return '-'
+    const pending = maintenance.filter((m) => m.status === 'pending')
+    if (!pending.length) return '-'
+    pending.sort((a, b) => a.scheduledDate.localeCompare(b.scheduledDate))
+    return fmtDate(pending[0].scheduledDate)
+  }, [maintenance])
+
+  const filteredEvents = useMemo(() => {
+    if (!events?.length) return []
+    return events.filter((e) => (selectedEquipment ? e.device === selectedEquipment : true))
+  }, [events, selectedEquipment])
+
+  const onExportCSV = useCallback(() => {
+    if (!filteredData.length) return
+    downloadCSV(
+      filteredData.map((d) => ({
+        time: new Date(d.time * 1000).toISOString(),
+        total: d.total,
+        A: d.A, AAAA: d.AAAA, PTR: d.PTR, SOA: d.SOA, SRV: d.SRV, TXT: d.TXT,
+        zone1: d.zone1, zone2: d.zone2, zone3: d.zone3,
+        rul: d.rul,
+        current: d.current,
+        vibration: d.vibration,
+      })),
+      `monitoring_${timeRange}.csv`,
+    )
+  }, [filteredData, timeRange])
+
+  const colors = useThemeColors()
+  const xTick = (v: number) => fmtTimeShort(v, timeRange)
+  const tooltipLabel = (v: any) => {
+    const sec = typeof v === 'number' ? v : Number(v)
+    if (!isFinite(sec)) return String(v)
+    const d = new Date(sec * 1000)
+    return new Intl.DateTimeFormat('ko-KR', {
+      hour12: false, year: 'numeric', month: '2-digit', day: '2-digit',
+      hour: '2-digit', minute: '2-digit', second: '2-digit',
+    }).format(d)
+  }
+  const axisStyle = { fill: colors.text, fontSize: 12 }
+  const isConnecting = status === 'connecting'
+  const isError = status === 'error'
+
+  return (
+    <DashboardLayout>
+      {/* 전역 텍스트 가시성 보장 */}
+      <div style={pageVars}>
+        {/* 헤더 + 제어 */}
+        <div className="mb-4 flex flex-col gap-3 sm:flex-row sm:items-center sm:justify-between">
+          <div>
+            <h1 className="text-xl font-semibold text-slate-900">{t('title')}</h1>
+            <p className="text-sm text-slate-600">{t('subtitle')}</p>
+          </div>
+
+          <div className="flex items-center gap-2">
+            <span
+              className={`inline-flex items-center rounded-full px-2.5 py-1 text-xs font-medium ring-1 ${
+                isError
+                  ? 'bg-red-50 text-red-700 ring-red-200'
+                  : isConnecting
+                  ? 'bg-amber-50 text-amber-700 ring-amber-200'
+                  : 'bg-emerald-50 text-emerald-700 ring-emerald-200'
+              }`}
+              aria-live="polite"
+            >
+              {isConnecting ? t('connecting') : isError ? t('error') : t('connected')}
+            </span>
+
+            <button
+              type="button"
+              onClick={() => setPaused((p) => !p)}
+              className="rounded-md border border-slate-300 bg-white px-3 py-1.5 text-sm text-slate-700 hover:bg-slate-50 active:bg-slate-100"
+              aria-pressed={paused}
+              title={paused ? t('resumeTitle') : t('pauseTitle')}
+            >
+              {paused ? t('resume') : t('pause')}
+            </button>
+
+            <button
+              type="button"
+              onClick={onExportCSV}
+              className="rounded-md border border-slate-300 bg-white px-3 py-1.5 text-sm text-slate-700 hover:bg-slate-50 active:bg-slate-100"
+              disabled={!filteredData.length}
+              title={t('exportTitle')}
+            >
+              {t('exportCsv')}
+            </button>
+          </div>
+        </div>
+
+        {/* 요약 카드: 강제 고대비 적용 */}
+        <div className="grid grid-cols-1 gap-4 sm:grid-cols-5 [&_*]:text-slate-900">
+          <SummaryCard label={t('summary.totalEquipment')} value={formatNum(equipmentCount, '0')} />
+          <SummaryCard label={t('summary.activeAlerts')} value={formatNum(activeAlerts, '0')} />
+          <SummaryCard label={t('summary.todaysPredicted')} value={formatNum(predictedToday, '0')} />
+          <SummaryCard label={t('summary.latestRul')} value={formatNum(latestRul, '0')} />
+          <SummaryCard label={t('summary.nextMaintenance')} value={upcomingMaintenance} />
+        </div>
+
+        {/* 최근 이벤트: 내부 세로 스크롤/thead sticky 전부 제거 → 페이지 스크롤과 완전 동기화 */}
+        <ChartCard title={t('recentEvents')}>
+          {!events?.length ? (
+            <div className="h-[220px] flex items-center justify-center text-slate-500">
+              {t('noEvents')}
+            </div>
+          ) : (
+            <div className="overflow-x-auto rounded-md border border-slate-200">
+              <table className="w-full table-fixed text-sm">
+                {/* 👍 컬럼 고정폭으로 헤더/바디 완전 정렬 */}
+                <colgroup>
+                  <col style={{ width: '28%' }} />
+                  <col style={{ width: '24%' }} />
+                  <col style={{ width: '28%' }} />
+                  <col style={{ width: '20%' }} />
+                </colgroup>
+                <thead className="bg-slate-50 text-left text-slate-700">
+                  <tr className="whitespace-nowrap">
+                    <th className="py-2 px-3 font-medium">{t('table.time')}</th>
+                    <th className="py-2 px-3 font-medium">{t('table.device')}</th>
+                    <th className="py-2 px-3 font-medium">{t('table.sensor')}</th>
+                    <th className="py-2 px-3 font-medium">{t('table.severity')}</th>
+                  </tr>
+                </thead>
+                <tbody className="text-slate-900">
+                  {filteredEvents.map((e) => (
+                    <tr key={e.id} className="border-t border-slate-100 align-middle">
+                      <td className="py-2 px-3">{e.time}</td>
+                      <td className="py-2 px-3">{e.device}</td>
+                      <td className="py-2 px-3">{e.type}</td>
+                      <td className="py-2 px-3">
+                        <span
+                          className={[
+                            'inline-flex items-center rounded-full px-2 py-0.5 text-xs font-medium ring-1',
+                            e.severity === 'high'
+                              ? 'bg-red-50 text-red-700 ring-red-200'
+                              : e.severity === 'medium'
+                              ? 'bg-amber-50 text-amber-700 ring-amber-200'
+                              : 'bg-slate-50 text-slate-600 ring-slate-200',
+                          ].join(' ')}
+                        >
+                          {e.severity}
+                        </span>
+                      </td>
+                    </tr>
+                  ))}
+                </tbody>
+              </table>
+            </div>
+          )}
+        </ChartCard>
+
+        {/* 필터 */}
+        <div className="mb-2 flex flex-wrap items-center gap-2">
+          <TimeRangeSelector value={timeRange} onChange={(v: string) => setTimeRange(v as '1h' | '24h' | '7d')} />
+          <EquipmentFilter
+            machines={machines ?? []}
+            power={power}
+            device={selectedEquipment}
+            onPowerChange={(v: string) => setPower(v)}
+            onDeviceChange={(v: string) => setSelectedEquipment(v)}
+          />
+          <SensorFilter
+            options={[
+              { value: 'all', label: t('filters.allSensors') },
+              { value: 'current', label: t('charts.current') },
+              { value: 'vibration', label: t('charts.vibration') },
+            ]}
+            value={sensor}
+            onChange={(v) => setSensor(v as 'all' | keyof MyPoint)}
+          />
+        </div>
+
+        {/* 활성 필터 배지 */}
+        <div className="mb-4 flex flex-wrap items-center gap-2 text-xs">
+          <span className="rounded-full bg-slate-100 px-2.5 py-1 text-slate-700 ring-1 ring-slate-200">
+            {t('activeFilters.period')}: {timeRange}
+          </span>
+          {selectedEquipment && (
+            <span className="rounded-full bg-slate-100 px-2.5 py-1 text-slate-700 ring-1 ring-slate-200">
+              {t('activeFilters.equipment')}: {selectedEquipment}
+            </span>
+          )}
+          {power && (
+            <span className="rounded-full bg-slate-100 px-2.5 py-1 text-slate-700 ring-1 ring-slate-200">
+              {t('activeFilters.power')}: {power}
+            </span>
+          )}
+          <span className="rounded-full bg-slate-100 px-2.5 py-1 text-slate-700 ring-1 ring-slate-200">
+            {t('activeFilters.sensor')}: {sensor === 'all' ? t('filters.allSensors') : t('charts.' + sensor)}
+          </span>
+        </div>
+
+        {/* 차트들 */}
+        <div className="grid grid-cols-1 gap-4 sm:grid-cols-2">
+          {(['A', 'AAAA', 'PTR', 'SOA', 'SRV', 'TXT'] as (keyof MyPoint)[]).some((k) => hasField(filteredData, k)) && (
+            <ChartCard title={t('charts.anomalyByType')}>
+              <ResponsiveContainer width="100%" height={240}>
+                <LineChart data={filteredData} syncId="rt" margin={{ left: 12, right: 12, top: 8, bottom: 8 }}>
+                  <XAxis dataKey="time" tick={axisStyle} tickFormatter={xTick} />
+                  <YAxis tick={axisStyle} width={48} allowDecimals={false} />
+                  <Tooltip labelFormatter={tooltipLabel} />
+                  <Legend />
+                  <Line type="monotone" dataKey="A" stroke={colors.a} dot={false} />
+                  <Line type="monotone" dataKey="AAAA" stroke={colors.accent} dot={false} />
+                  <Line type="monotone" dataKey="PTR" stroke={colors.ptr} dot={false} />
+                  <Line type="monotone" dataKey="SOA" stroke={colors.soa} dot={false} />
+                  <Line type="monotone" dataKey="SRV" stroke={colors.srv} dot={false} />
+                  <Line type="monotone" dataKey="TXT" stroke={colors.txt} dot={false} />
+                </LineChart>
+              </ResponsiveContainer>
+            </ChartCard>
+          )}
+
+          {(['zone1', 'zone2', 'zone3'] as (keyof MyPoint)[]).some((k) => hasField(filteredData, k)) && (
+            <ChartCard title={t('charts.anomalyByZone')}>
+              <ResponsiveContainer width="100%" height={240}>
+                <LineChart data={filteredData} syncId="rt" margin={{ left: 12, right: 12, top: 8, bottom: 8 }}>
+                  <XAxis dataKey="time" tick={axisStyle} tickFormatter={xTick} />
+                  <YAxis tick={axisStyle} width={48} allowDecimals={false} />
+                  <Tooltip labelFormatter={tooltipLabel} />
+                  <Legend />
+                  <Line type="monotone" dataKey="zone1" stroke={colors.zone} dot={false} />
+                  <Line type="monotone" dataKey="zone2" stroke={colors.ptr} dot={false} />
+                  <Line type="monotone" dataKey="zone3" stroke={colors.a} dot={false} />
+                </LineChart>
+              </ResponsiveContainer>
+            </ChartCard>
+          )}
+
+          {hasField(filteredData, 'rul') && (
+            <ChartCard title={t('charts.predictionRul')}>
+              <ResponsiveContainer width="100%" height={240}>
+                <LineChart data={filteredData} syncId="rt" margin={{ left: 12, right: 12, top: 8, bottom: 8 }}>
+                  <XAxis dataKey="time" tick={axisStyle} tickFormatter={xTick} />
+                  <YAxis tick={axisStyle} width={48} />
+                  <Tooltip labelFormatter={tooltipLabel} formatter={(v: any) => [formatNum(Number(v)), 'RUL']} />
+                  <Line type="monotone" dataKey="rul" stroke={colors.ptr} dot={false} />
+                </LineChart>
+              </ResponsiveContainer>
+            </ChartCard>
+          )}
+          {(hasField(filteredData, 'current') || hasField(filteredData, 'vibration')) && (
+            <ChartCard title={t('charts.sensorData')}>
+              <ResponsiveContainer width="100%" height={240}>
+                <LineChart data={filteredData} syncId="rt" margin={{ left: 12, right: 12, top: 8, bottom: 8 }}>
+                  <XAxis dataKey="time" tick={axisStyle} tickFormatter={xTick} />
+                  <YAxis tick={axisStyle} width={48} />
+                  <Tooltip labelFormatter={tooltipLabel} />
+                  <Legend />
+                  <Line type="monotone" dataKey="current" stroke={colors.a} dot={false} />
+                  <Line type="monotone" dataKey="vibration" stroke={colors.ptr} dot={false} />
+                </LineChart>
+              </ResponsiveContainer>
+            </ChartCard>
+          )}
+
+          {sensor !== 'all' && hasField(filteredData, sensor) && (
+            <ChartCard title={t('charts.realTimeSelected')} danger={hasAnomaly}>
+              <ResponsiveContainer width="100%" height={240}>
+                <LineChart data={filteredData} syncId="rt" margin={{ left: 12, right: 12, top: 8, bottom: 8 }}>
+                  <XAxis dataKey="time" tick={axisStyle} tickFormatter={xTick} />
+                  <YAxis tick={axisStyle} width={48} />
+                  <Tooltip labelFormatter={tooltipLabel} formatter={(v: any) => [formatNum(Number(v)), String(sensor)]} />
+                  <Line type="monotone" dataKey={sensor as string} stroke={hasAnomaly ? colors.danger : colors.a} dot={false} />
+                </LineChart>
+              </ResponsiveContainer>
+            </ChartCard>
+          )}
+        </div>
+
+        {machines && (
+          <div className="mt-8 grid grid-cols-1 gap-4 sm:grid-cols-2">
+            {machines
+              .filter(
+                (m) => (!power || m.power === power) && (!selectedEquipment || m.id === selectedEquipment),
+              )
+              .flatMap((m) => {
+                const sensors = sensor === 'all' ? (['current', 'vibration'] as (keyof MyPoint)[]) : [sensor]
+                return sensors.map((s) => (
+                  <ChartCard key={`${m.id}-${m.power}-${s}`} title={`${m.id} (${m.power}) - ${t('charts.' + s)}`}>
+                    {!filteredData.length ? (
+                      <div className="h-[160px] flex items-center justify-center text-slate-500">
+                        {t('charts.noData')}
+                      </div>
+                    ) : (
+                      <div className="h-[160px]">
+                        <ResponsiveContainer width="100%" height="100%">
+                          <LineChart
+                            data={filteredData}
+                            syncId="rt"
+                            margin={{ left: 12, right: 12, top: 8, bottom: 8 }}
+                          >
+                            <XAxis dataKey="time" tick={axisStyle} tickFormatter={xTick} />
+                            <YAxis tick={axisStyle} width={48} />
+                            <Tooltip labelFormatter={tooltipLabel} />
+                            <Line
+                              type="monotone"
+                              dataKey={s as string}
+                              stroke={s === 'current' ? colors.a : colors.ptr}
+                              dot={false}
+                            />
+                          </LineChart>
+                        </ResponsiveContainer>
+                      </div>
+                    )}
+                  </ChartCard>
+                ))
+              })}
+          </div>
+        )}
+
+        {/* 연결 상태 안내 */}
+        {isConnecting && (
+          <div className="mt-4 rounded-md bg-blue-50 px-3 py-2 text-sm text-blue-800 ring-1 ring-blue-200">
+            {t('connectingNotice')}
+          </div>
+        )}
+        {isError && (
+          <div className="mt-4 rounded-md bg-red-50 px-3 py-2 text-sm text-red-800 ring-1 ring-red-200">
+            {t('errorNotice')}
+          </div>
+        )}
+
+      </div>
+    </DashboardLayout>
+  )
+}