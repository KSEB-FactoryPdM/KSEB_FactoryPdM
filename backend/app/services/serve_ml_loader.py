--- conflicted
+++ resolved
@@ -41,18 +41,8 @@
 except Exception:  # pragma: no cover
     torch = None  # type: ignore
 from sqlalchemy import text
-<<<<<<< HEAD
 from loguru import logger
 from app.models.ae_defs import AE
-=======
-import warnings
-
-# NumPy ABI 호환 문제 회피용: serve_ml 추론 경로에서 NumPy 내부 모듈 에러 발생 시 안전하게 우회
-try:
-    import numpy as _np  # noqa: F401
-except Exception:  # pragma: no cover
-    warnings.warn("NumPy import failed in serve_ml context; certain model paths may be degraded.")
->>>>>>> 58122dfb
 
 
 @dataclass
@@ -127,12 +117,9 @@
 
     def _maybe_load_torch_model(self, filename: str):
         path = self.bundle_dir / filename
-<<<<<<< HEAD
-        if not path.exists():
-            logger.debug(f"AE 모델 파일 없음: {path}")
-=======
         if not path.exists() or torch is None:
->>>>>>> 58122dfb
+            if not path.exists():
+                logger.debug(f"AE 모델 파일 없음: {path}")
             return None
         try:
             # 1) TorchScript 로드 시도
@@ -222,19 +209,11 @@
         try:
             return joblib.load(path)
         except Exception:
-            return None
-<<<<<<< HEAD
-        try:
-            return joblib.load(path)
-        except Exception:
             class _IdentityScaler:
                 def transform(self, X):
-                    import numpy as _np
-                    X = _np.asarray(X, dtype=_np.float32)
-                    return _np.clip(X, -1e6, 1e6)
+                    X = np.asarray(X, dtype=np.float32)
+                    return np.clip(X, -1e6, 1e6)
             return _IdentityScaler()
-=======
->>>>>>> 58122dfb
 
     def _maybe_load_xgb_json(self, filename: str):
         path = self.bundle_dir / filename
@@ -317,7 +296,6 @@
     def build_feature_vector(self, features: Dict[str, Any]) -> Tuple[Optional["np.ndarray"], Dict[str, float]]:
         ordered_list: List[float] = []
         used: Dict[str, float] = {}
-<<<<<<< HEAD
         mapping = self.feature_spec.mapping or {}
         order_keys: List[str]
         # modal_map/mapping이 있으면 현재/진동 순서대로 결합
@@ -330,27 +308,17 @@
             order_keys = list(self.feature_spec.feature_keys or [])
         # 마지막 방어: 그래도 비어있으면 입력 features 키의 정렬된 목록 사용
         if not order_keys:
-            order_keys = sorted(list(features.keys()))
+            order_keys = sorted([k for k in features.keys()])
         # 벡터 생성
         for key in order_keys:
             try:
                 value = float(features.get(key, 0.0))
             except Exception:
                 value = 0.0
-            ordered.append(value)
+            ordered_list.append(value)
             used[key] = value
         # 순서 캐시
         self._order_keys = order_keys
-        return np.array(ordered, dtype=np.float32), used
-=======
-        for key in self.feature_spec.feature_keys:
-            mapped_key = key
-            try:
-                value = float(features.get(mapped_key, 0.0))
-            except Exception:
-                value = 0.0
-            ordered_list.append(value)
-            used[mapped_key] = value
         vec = None
         if np is not None:
             try:
@@ -358,7 +326,6 @@
             except Exception:
                 vec = None
         return vec, used
->>>>>>> 58122dfb
 
     def infer(self, features: Dict[str, Any]) -> Dict[str, Any]:
         vec, used = self.build_feature_vector(features)
@@ -367,12 +334,17 @@
         current_score: Optional[float] = None
         vibration_score: Optional[float] = None
 
-<<<<<<< HEAD
         if "current" in self.metadata.modalities:
             self._ensure_current_loaded()
         _use_current = "current" in self.metadata.modalities
         logger.debug(f"current 모달리티 사용 여부={_use_current}, 모델 로드={(self.ae_current is not None)}")
-        if _use_current and self.ae_current is not None:
+        if (
+            np is not None
+            and torch is not None
+            and _use_current
+            and self.ae_current is not None
+            and vec is not None
+        ):
             # modal_map 우선 마스크 구성
             mapping = self.feature_spec.mapping or {}
             order_keys = self._order_keys or list(used.keys())
@@ -384,41 +356,35 @@
             cur_mask = np.array([k in cur_set for k in order_keys])
             cur_vec = vec[cur_mask] if cur_mask.any() else np.array([], dtype=np.float32)
             if cur_vec.size > 0:
-=======
-        if (
-            np is not None
-            and torch is not None
-            and "current" in self.metadata.modalities
-            and self.ae_current is not None
-            and vec is not None
-        ):
-            cur_mask = np.array([k.startswith("cur_") for k in self.feature_spec.feature_keys])
-            cur_vec = vec[cur_mask] if cur_mask.any() else vec
-            if self.scaler_current is not None and cur_vec.size > 0:
-                cur_vec = self.scaler_current.transform(cur_vec.reshape(1, -1)).reshape(-1)
-            with torch.no_grad():
->>>>>>> 58122dfb
                 try:
-                    cur_vec = (self.scaler_current.transform(cur_vec.reshape(1, -1)) if self.scaler_current else np.clip(cur_vec, -1e6, 1e6)).reshape(-1)
+                    cur_vec = (
+                        self.scaler_current.transform(cur_vec.reshape(1, -1))
+                        if self.scaler_current
+                        else np.clip(cur_vec, -1e6, 1e6)
+                    ).reshape(-1)
                 except Exception:
                     cur_vec = np.clip(cur_vec, -1e6, 1e6)
-            with torch.no_grad():
-                try:
-                    if cur_vec.size > 0:
+                with torch.no_grad():
+                    try:
                         t = torch.from_numpy(cur_vec.astype(np.float32)).unsqueeze(0)
                         recon = self.ae_current(t)
                         current_score = self._compute_reconstruction_mse(t, recon)
                         logger.debug(f"current 스코어 계산 완료: {current_score}")
-                except Exception as e:
-                    logger.warning(f"current AE 추론 실패: {e}")
-                    current_score = None
-
-<<<<<<< HEAD
+                    except Exception as e:
+                        logger.warning(f"current AE 추론 실패: {e}")
+                        current_score = None
+
         if "vibration" in self.metadata.modalities:
             self._ensure_vibration_loaded()
         _use_vibration = "vibration" in self.metadata.modalities
         logger.debug(f"vibration 모달리티 사용 여부={_use_vibration}, 모델 로드={(self.ae_vibration is not None)}")
-        if _use_vibration and self.ae_vibration is not None:
+        if (
+            np is not None
+            and torch is not None
+            and _use_vibration
+            and self.ae_vibration is not None
+            and vec is not None
+        ):
             mapping = self.feature_spec.mapping or {}
             order_keys = self._order_keys or list(used.keys())
             vib_names = list(mapping.get("vibration", []) or [])
@@ -428,43 +394,28 @@
             vib_mask = np.array([k in vib_set for k in order_keys])
             vib_vec = vec[vib_mask] if vib_mask.any() else np.array([], dtype=np.float32)
             if vib_vec.size > 0:
-=======
-        if (
-            np is not None
-            and torch is not None
-            and "vibration" in self.metadata.modalities
-            and self.ae_vibration is not None
-            and vec is not None
-        ):
-            vib_mask = np.array([k.startswith("vib_") for k in self.feature_spec.feature_keys])
-            vib_vec = vec[vib_mask] if vib_mask.any() else vec
-            if self.scaler_vibration is not None and vib_vec.size > 0:
-                vib_vec = self.scaler_vibration.transform(vib_vec.reshape(1, -1)).reshape(-1)
-            with torch.no_grad():
->>>>>>> 58122dfb
                 try:
-                    vib_vec = (self.scaler_vibration.transform(vib_vec.reshape(1, -1)) if self.scaler_vibration else np.clip(vib_vec, -1e6, 1e6)).reshape(-1)
+                    vib_vec = (
+                        self.scaler_vibration.transform(vib_vec.reshape(1, -1))
+                        if self.scaler_vibration
+                        else np.clip(vib_vec, -1e6, 1e6)
+                    ).reshape(-1)
                 except Exception:
                     vib_vec = np.clip(vib_vec, -1e6, 1e6)
-            with torch.no_grad():
-                try:
-                    if vib_vec.size > 0:
+                with torch.no_grad():
+                    try:
                         t = torch.from_numpy(vib_vec.astype(np.float32)).unsqueeze(0)
                         recon = self.ae_vibration(t)
                         vibration_score = self._compute_reconstruction_mse(t, recon)
                         logger.debug(f"vibration 스코어 계산 완료: {vibration_score}")
-                except Exception as e:
-                    logger.warning(f"vibration AE 추론 실패: {e}")
-                    vibration_score = None
+                    except Exception as e:
+                        logger.warning(f"vibration AE 추론 실패: {e}")
+                        vibration_score = None
 
         # XGB 스코어 (case B 등)
         xgb_score: Optional[float] = None
-<<<<<<< HEAD
         self._ensure_xgb_loaded()
-        if self.xgb_model is not None:
-=======
         if self.xgb_model is not None and vec is not None:
->>>>>>> 58122dfb
             try:
                 import xgboost as xgb
                 xgb_input = vec
